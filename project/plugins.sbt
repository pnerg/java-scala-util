--- conflicted
+++ resolved
@@ -1,9 +1,5 @@
-<<<<<<< HEAD
 addSbtPlugin("com.github.sbt" % "sbt-jacoco" % "3.3.0")
-=======
-addSbtPlugin("com.github.sbt" % "sbt-jacoco" % "3.2.0")
 
->>>>>>> 58d6930a
 addSbtPlugin("io.crashbox" % "sbt-gpg" % "0.2.0")
 
 addSbtPlugin("org.xerial.sbt" % "sbt-sonatype" % "2.6")
